--- conflicted
+++ resolved
@@ -168,19 +168,12 @@
             static_friction=1.0, dynamic_friction=1.0
         )
         proximity_properties_feet = ProximityProperties()
-<<<<<<< HEAD
-        AddContactMaterial(1e4, 1e7, surface_friction_feet, proximity_properties_feet)
-        AddCompliantHydroelasticProperties(0.01, 1e8, proximity_properties_feet)
-        thickness = 5e-3
-        foot_loc_z = 0.065
-=======
         AddContactMaterial(
             dissipation=1e4, point_stiffness=1e7, friction=surface_friction_feet, properties=proximity_properties_feet, 
         )
         # https://drake.mit.edu/pydrake/pydrake.geometry.html?highlight=addcontactmaterial#pydrake.geometry.AddCompliantHydroelasticProperties
         AddCompliantHydroelasticProperties(resolution_hint=0.01, hydroelastic_modulus=1e8, properties=proximity_properties_feet)
 
->>>>>>> 4c10ed36
         for ii in foot_frames:
             plant.RegisterCollisionGeometry(
                 plant.GetBodyByName(ii),
